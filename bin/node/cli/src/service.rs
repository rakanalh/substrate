// This file is part of Substrate.

// Copyright (C) 2018-2020 Parity Technologies (UK) Ltd.
// SPDX-License-Identifier: GPL-3.0-or-later WITH Classpath-exception-2.0

// This program is free software: you can redistribute it and/or modify
// it under the terms of the GNU General Public License as published by
// the Free Software Foundation, either version 3 of the License, or
// (at your option) any later version.

// This program is distributed in the hope that it will be useful,
// but WITHOUT ANY WARRANTY; without even the implied warranty of
// MERCHANTABILITY or FITNESS FOR A PARTICULAR PURPOSE. See the
// GNU General Public License for more details.

// You should have received a copy of the GNU General Public License
// along with this program. If not, see <https://www.gnu.org/licenses/>.

#![warn(unused_extern_crates)]

//! Service implementation. Specialized wrapper over substrate service.

use std::sync::Arc;
use sc_consensus_babe;
use grandpa::{
	self, FinalityProofProvider as GrandpaFinalityProofProvider, StorageAndProofProvider,
};
use node_executor;
use node_primitives::Block;
use node_runtime::RuntimeApi;
use sc_service::{
	AbstractService, ServiceBuilder, config::Configuration, error::{Error as ServiceError},
};
use sp_inherents::InherentDataProviders;
use sc_consensus::LongestChain;

/// Starts a `ServiceBuilder` for a full service.
///
/// Use this macro if you don't actually need the full service, but just the builder in order to
/// be able to perform chain operations.
macro_rules! new_full_start {
	($config:expr) => {{
		use std::sync::Arc;

		let mut import_setup = None;
		let mut rpc_setup = None;
		let inherent_data_providers = sp_inherents::InherentDataProviders::new();

		let builder = sc_service::ServiceBuilder::new_full::<
			node_primitives::Block, node_runtime::RuntimeApi, node_executor::Executor
		>($config)?
			.with_select_chain(|_config, backend| {
				Ok(sc_consensus::LongestChain::new(backend.clone()))
			})?
			.with_transaction_pool(|builder| {
				let pool_api = sc_transaction_pool::FullChainApi::new(
					builder.client().clone(),
				);
				let config = builder.config();

				Ok(sc_transaction_pool::BasicPool::new(
					config.transaction_pool.clone(),
					std::sync::Arc::new(pool_api),
					builder.prometheus_registry(),
				))
			})?
			.with_import_queue(|
				_config,
				client,
				mut select_chain,
				_transaction_pool,
				spawn_task_handle,
				prometheus_registry,
			| {
				let select_chain = select_chain.take()
					.ok_or_else(|| sc_service::Error::SelectChainRequired)?;
				let (grandpa_block_import, grandpa_link) = grandpa::block_import(
					client.clone(),
					&(client.clone() as Arc<_>),
					select_chain,
				)?;
				let justification_import = grandpa_block_import.clone();

				let (block_import, babe_link) = sc_consensus_babe::block_import(
					sc_consensus_babe::Config::get_or_compute(&*client)?,
					grandpa_block_import,
					client.clone(),
				)?;

				let import_queue = sc_consensus_babe::import_queue(
					babe_link.clone(),
					block_import.clone(),
					Some(Box::new(justification_import)),
					None,
					client,
					inherent_data_providers.clone(),
					spawn_task_handle,
					prometheus_registry,
				)?;

				import_setup = Some((block_import, grandpa_link, babe_link));
				Ok(import_queue)
			})?
			.with_rpc_extensions_builder(|builder| {
				let grandpa_link = import_setup.as_ref().map(|s| &s.1)
					.expect("GRANDPA LinkHalf is present for full services or set up failed; qed.");

				let shared_authority_set = grandpa_link.shared_authority_set().clone();
				let shared_voter_state = grandpa::SharedVoterState::empty();

				rpc_setup = Some((shared_voter_state.clone()));

				let babe_link = import_setup.as_ref().map(|s| &s.2)
					.expect("BabeLink is present for full services or set up failed; qed.");

				let babe_config = babe_link.config().clone();
				let shared_epoch_changes = babe_link.epoch_changes().clone();

				let client = builder.client().clone();
				let pool = builder.pool().clone();
				let select_chain = builder.select_chain().cloned()
					.expect("SelectChain is present for full services or set up failed; qed.");
				let keystore = builder.keystore().clone();

				Ok(move |deny_unsafe| {
					let deps = node_rpc::FullDeps {
						client: client.clone(),
						pool: pool.clone(),
						select_chain: select_chain.clone(),
						deny_unsafe,
						babe: node_rpc::BabeDeps {
							babe_config: babe_config.clone(),
							shared_epoch_changes: shared_epoch_changes.clone(),
							keystore: keystore.clone(),
						},
						grandpa: node_rpc::GrandpaDeps {
							shared_voter_state: shared_voter_state.clone(),
							shared_authority_set: shared_authority_set.clone(),
						},
					};

					node_rpc::create_full(deps)
				})
			})?;

		(builder, import_setup, inherent_data_providers, rpc_setup)
	}}
}

/// Creates a full service from the configuration.
///
/// We need to use a macro because the test suit doesn't work with an opaque service. It expects
/// concrete types instead.
macro_rules! new_full {
	($config:expr, $with_startup_data: expr) => {{
		use futures::prelude::*;
		use sc_network::Event;
		use sc_client_api::ExecutorProvider;
		use sp_core::traits::BareCryptoStorePtr;

		let (
			role,
			force_authoring,
			name,
			disable_grandpa,
		) = (
			$config.role.clone(),
			$config.force_authoring,
			$config.network.node_name.clone(),
			$config.disable_grandpa,
		);

		let (builder, mut import_setup, inherent_data_providers, mut rpc_setup) =
			new_full_start!($config);

		let service = builder
			.with_finality_proof_provider(|client, backend| {
				// GenesisAuthoritySetProvider is implemented for StorageAndProofProvider
				let provider = client as Arc<dyn grandpa::StorageAndProofProvider<_, _>>;
				Ok(Arc::new(grandpa::FinalityProofProvider::new(backend, provider)) as _)
			})?
			.build_full()?;

		let (block_import, grandpa_link, babe_link) = import_setup.take()
			.expect("Link Half and Block Import are present for Full Services or setup failed before. qed");

		let shared_voter_state = rpc_setup.take()
			.expect("The SharedVoterState is present for Full Services or setup failed before. qed");

		($with_startup_data)(&block_import, &babe_link);

		if let sc_service::config::Role::Authority { .. } = &role {
			let proposer = sc_basic_authorship::ProposerFactory::new(
				service.client(),
				service.transaction_pool(),
				service.prometheus_registry().as_ref(),
			);

			let client = service.client();
			let select_chain = service.select_chain()
				.ok_or(sc_service::Error::SelectChainRequired)?;

			let can_author_with =
				sp_consensus::CanAuthorWithNativeVersion::new(client.executor().clone());

			let babe_config = sc_consensus_babe::BabeParams {
				keystore: service.keystore(),
				client,
				select_chain,
				env: proposer,
				block_import,
				sync_oracle: service.network(),
				inherent_data_providers: inherent_data_providers.clone(),
				force_authoring,
				babe_link,
				can_author_with,
			};

			let babe = sc_consensus_babe::start_babe(babe_config)?;
			service.spawn_essential_task_handle().spawn_blocking("babe-proposer", babe);
		}

		// Spawn authority discovery module.
		if matches!(role, sc_service::config::Role::Authority{..} | sc_service::config::Role::Sentry {..}) {
			let (sentries, authority_discovery_role) = match role {
				sc_service::config::Role::Authority { ref sentry_nodes } => (
					sentry_nodes.clone(),
					sc_authority_discovery::Role::Authority (
						service.keystore_proxy(),
					),
				),
				sc_service::config::Role::Sentry {..} => (
					vec![],
					sc_authority_discovery::Role::Sentry,
				),
				_ => unreachable!("Due to outer matches! constraint; qed.")
			};

			let network = service.network();
			let dht_event_stream = network.event_stream("authority-discovery").filter_map(|e| async move { match e {
				Event::Dht(e) => Some(e),
				_ => None,
			}}).boxed();
			let authority_discovery = sc_authority_discovery::AuthorityDiscovery::new(
				service.client(),
				network,
				sentries,
				dht_event_stream,
				authority_discovery_role,
				service.prometheus_registry(),
			);

<<<<<<< HEAD
			service.spawn_task("authority-discovery", authority_discovery.run());
=======
			service.spawn_task_handle().spawn("authority-discovery", authority_discovery);
>>>>>>> 50eb2576
		}

		// if the node isn't actively participating in consensus then it doesn't
		// need a keystore, regardless of which protocol we use below.
		let keystore = if role.is_authority() {
			Some(service.keystore() as BareCryptoStorePtr)
		} else {
			None
		};

		let config = grandpa::Config {
			// FIXME #1578 make this available through chainspec
			gossip_duration: std::time::Duration::from_millis(333),
			justification_period: 512,
			name: Some(name),
			observer_enabled: false,
			keystore,
			is_authority: role.is_network_authority(),
		};

		let enable_grandpa = !disable_grandpa;
		if enable_grandpa {
			// start the full GRANDPA voter
			// NOTE: non-authorities could run the GRANDPA observer protocol, but at
			// this point the full voter should provide better guarantees of block
			// and vote data availability than the observer. The observer has not
			// been tested extensively yet and having most nodes in a network run it
			// could lead to finality stalls.
			let grandpa_config = grandpa::GrandpaParams {
				config,
				link: grandpa_link,
				network: service.network(),
				inherent_data_providers: inherent_data_providers.clone(),
				telemetry_on_connect: Some(service.telemetry_on_connect_stream()),
				voting_rule: grandpa::VotingRulesBuilder::default().build(),
				prometheus_registry: service.prometheus_registry(),
				shared_voter_state,
			};

			// the GRANDPA voter task is considered infallible, i.e.
			// if it fails we take down the service with it.
			service.spawn_essential_task_handle().spawn_blocking(
				"grandpa-voter",
				grandpa::run_grandpa_voter(grandpa_config)?
			);
		} else {
			grandpa::setup_disabled_grandpa(
				service.client(),
				&inherent_data_providers,
				service.network(),
			)?;
		}

		Ok((service, inherent_data_providers))
	}};
	($config:expr) => {{
		new_full!($config, |_, _| {})
	}}
}

/// Builds a new service for a full client.
pub fn new_full(config: Configuration)
-> Result<impl AbstractService, ServiceError>
{
	new_full!(config).map(|(service, _)| service)
}

/// Builds a new service for a light client.
pub fn new_light(config: Configuration)
-> Result<impl AbstractService, ServiceError> {
	let inherent_data_providers = InherentDataProviders::new();

	let service = ServiceBuilder::new_light::<Block, RuntimeApi, node_executor::Executor>(config)?
		.with_select_chain(|_config, backend| {
			Ok(LongestChain::new(backend.clone()))
		})?
		.with_transaction_pool(|builder| {
			let fetcher = builder.fetcher()
				.ok_or_else(|| "Trying to start light transaction pool without active fetcher")?;
			let pool_api = sc_transaction_pool::LightChainApi::new(
				builder.client().clone(),
				fetcher,
			);
			let pool = sc_transaction_pool::BasicPool::with_revalidation_type(
				builder.config().transaction_pool.clone(),
				Arc::new(pool_api),
				builder.prometheus_registry(),
				sc_transaction_pool::RevalidationType::Light,
			);
			Ok(pool)
		})?
		.with_import_queue_and_fprb(|
			_config,
			client,
			backend,
			fetcher,
			_select_chain,
			_tx_pool,
			spawn_task_handle,
			registry,
		| {
			let fetch_checker = fetcher
				.map(|fetcher| fetcher.checker().clone())
				.ok_or_else(|| "Trying to start light import queue without active fetch checker")?;
			let grandpa_block_import = grandpa::light_block_import(
				client.clone(),
				backend,
				&(client.clone() as Arc<_>),
				Arc::new(fetch_checker),
			)?;

			let finality_proof_import = grandpa_block_import.clone();
			let finality_proof_request_builder =
				finality_proof_import.create_finality_proof_request_builder();

			let (babe_block_import, babe_link) = sc_consensus_babe::block_import(
				sc_consensus_babe::Config::get_or_compute(&*client)?,
				grandpa_block_import,
				client.clone(),
			)?;

			let import_queue = sc_consensus_babe::import_queue(
				babe_link,
				babe_block_import,
				None,
				Some(Box::new(finality_proof_import)),
				client.clone(),
				inherent_data_providers.clone(),
				spawn_task_handle,
				registry,
			)?;

			Ok((import_queue, finality_proof_request_builder))
		})?
		.with_finality_proof_provider(|client, backend| {
			// GenesisAuthoritySetProvider is implemented for StorageAndProofProvider
			let provider = client as Arc<dyn StorageAndProofProvider<_, _>>;
			Ok(Arc::new(GrandpaFinalityProofProvider::new(backend, provider)) as _)
		})?
		.with_rpc_extensions(|builder| {
			let fetcher = builder.fetcher()
				.ok_or_else(|| "Trying to start node RPC without active fetcher")?;
			let remote_blockchain = builder.remote_backend()
				.ok_or_else(|| "Trying to start node RPC without active remote blockchain")?;

			let light_deps = node_rpc::LightDeps {
				remote_blockchain,
				fetcher,
				client: builder.client().clone(),
				pool: builder.pool(),
			};

			Ok(node_rpc::create_light(light_deps))
		})?
		.build_light()?;

	Ok(service)
}

#[cfg(test)]
mod tests {
	use std::{sync::Arc, borrow::Cow, any::Any};
	use sc_consensus_babe::{
		CompatibleDigestItem, BabeIntermediate, INTERMEDIATE_KEY
	};
	use sc_consensus_epochs::descendent_query;
	use sp_consensus::{
		Environment, Proposer, BlockImportParams, BlockOrigin, ForkChoiceStrategy, BlockImport,
		RecordProof,
	};
	use node_primitives::{Block, DigestItem, Signature};
	use node_runtime::{BalancesCall, Call, UncheckedExtrinsic, Address};
	use node_runtime::constants::{currency::CENTS, time::SLOT_DURATION};
	use codec::{Encode, Decode};
	use sp_core::{crypto::Pair as CryptoPair, H256};
	use sp_runtime::{
		generic::{BlockId, Era, Digest, SignedPayload},
		traits::{Block as BlockT, Header as HeaderT},
		traits::Verify,
		OpaqueExtrinsic,
	};
	use sp_timestamp;
	use sp_finality_tracker;
	use sp_keyring::AccountKeyring;
	use sc_service::AbstractService;
	use crate::service::{new_full, new_light};
	use sp_runtime::traits::IdentifyAccount;
	use sp_transaction_pool::{MaintainedTransactionPool, ChainEvent};

	type AccountPublic = <Signature as Verify>::Signer;

	#[test]
	// It is "ignored", but the node-cli ignored tests are running on the CI.
	// This can be run locally with `cargo test --release -p node-cli test_sync -- --ignored`.
	#[ignore]
	fn test_sync() {
		let keystore_path = tempfile::tempdir().expect("Creates keystore path");
		let keystore = sc_keystore::Store::open(keystore_path.path(), None)
			.expect("Creates keystore");
		let alice = keystore.write().insert_ephemeral_from_seed::<sc_consensus_babe::AuthorityPair>("//Alice")
			.expect("Creates authority pair");

		let chain_spec = crate::chain_spec::tests::integration_test_config_with_single_authority();

		// For the block factory
		let mut slot_num = 1u64;

		// For the extrinsics factory
		let bob = Arc::new(AccountKeyring::Bob.pair());
		let charlie = Arc::new(AccountKeyring::Charlie.pair());
		let mut index = 0;

		sc_service_test::sync(
			chain_spec,
			|config| {
				let mut setup_handles = None;
				new_full!(config, |
					block_import: &sc_consensus_babe::BabeBlockImport<Block, _, _>,
					babe_link: &sc_consensus_babe::BabeLink<Block>,
				| {
					setup_handles = Some((block_import.clone(), babe_link.clone()));
				}).map(move |(node, x)| (node, (x, setup_handles.unwrap())))
			},
			|config| new_light(config),
			|service, &mut (ref inherent_data_providers, (ref mut block_import, ref babe_link))| {
				let mut inherent_data = inherent_data_providers
					.create_inherent_data()
					.expect("Creates inherent data.");
				inherent_data.replace_data(sp_finality_tracker::INHERENT_IDENTIFIER, &1u64);

				let parent_id = BlockId::number(service.client().chain_info().best_number);
				let parent_header = service.client().header(&parent_id).unwrap().unwrap();
				let parent_hash = parent_header.hash();
				let parent_number = *parent_header.number();

				futures::executor::block_on(
					service.transaction_pool().maintain(
						ChainEvent::NewBlock {
							is_new_best: true,
							hash: parent_header.hash(),
							tree_route: None,
							header: parent_header.clone(),
						},
					)
				);

				let mut proposer_factory = sc_basic_authorship::ProposerFactory::new(
					service.client(),
					service.transaction_pool(),
					None,
				);

				let epoch_descriptor = babe_link.epoch_changes().lock().epoch_descriptor_for_child_of(
					descendent_query(&*service.client()),
					&parent_hash,
					parent_number,
					slot_num,
				).unwrap().unwrap();

				let mut digest = Digest::<H256>::default();

				// even though there's only one authority some slots might be empty,
				// so we must keep trying the next slots until we can claim one.
				let babe_pre_digest = loop {
					inherent_data.replace_data(sp_timestamp::INHERENT_IDENTIFIER, &(slot_num * SLOT_DURATION));
					if let Some(babe_pre_digest) = sc_consensus_babe::test_helpers::claim_slot(
						slot_num,
						&parent_header,
						&*service.client(),
						&keystore,
						&babe_link,
					) {
						break babe_pre_digest;
					}

					slot_num += 1;
				};

				digest.push(<DigestItem as CompatibleDigestItem>::babe_pre_digest(babe_pre_digest));

				let new_block = futures::executor::block_on(async move {
					let proposer = proposer_factory.init(&parent_header).await;
					proposer.unwrap().propose(
						inherent_data,
						digest,
						std::time::Duration::from_secs(1),
						RecordProof::Yes,
					).await
				}).expect("Error making test block").block;

				let (new_header, new_body) = new_block.deconstruct();
				let pre_hash = new_header.hash();
				// sign the pre-sealed hash of the block and then
				// add it to a digest item.
				let to_sign = pre_hash.encode();
				let signature = alice.sign(&to_sign[..]);
				let item = <DigestItem as CompatibleDigestItem>::babe_seal(
					signature.into(),
				);
				slot_num += 1;

				let mut params = BlockImportParams::new(BlockOrigin::File, new_header);
				params.post_digests.push(item);
				params.body = Some(new_body);
				params.intermediates.insert(
					Cow::from(INTERMEDIATE_KEY),
					Box::new(BabeIntermediate::<Block> { epoch_descriptor }) as Box<dyn Any>,
				);
				params.fork_choice = Some(ForkChoiceStrategy::LongestChain);

				block_import.import_block(params, Default::default())
					.expect("error importing test block");
			},
			|service, _| {
				let amount = 5 * CENTS;
				let to: Address = AccountPublic::from(bob.public()).into_account().into();
				let from: Address = AccountPublic::from(charlie.public()).into_account().into();
				let genesis_hash = service.client().block_hash(0).unwrap().unwrap();
				let best_block_id = BlockId::number(service.client().chain_info().best_number);
				let (spec_version, transaction_version) = {
					let version = service.client().runtime_version_at(&best_block_id).unwrap();
					(version.spec_version, version.transaction_version)
				};
				let signer = charlie.clone();

				let function = Call::Balances(BalancesCall::transfer(to.into(), amount));

				let check_spec_version = frame_system::CheckSpecVersion::new();
				let check_tx_version = frame_system::CheckTxVersion::new();
				let check_genesis = frame_system::CheckGenesis::new();
				let check_era = frame_system::CheckEra::from(Era::Immortal);
				let check_nonce = frame_system::CheckNonce::from(index);
				let check_weight = frame_system::CheckWeight::new();
				let payment = pallet_transaction_payment::ChargeTransactionPayment::from(0);
				let validate_grandpa_equivocation = pallet_grandpa::ValidateEquivocationReport::new();
				let extra = (
					check_spec_version,
					check_tx_version,
					check_genesis,
					check_era,
					check_nonce,
					check_weight,
					payment,
					validate_grandpa_equivocation,
				);
				let raw_payload = SignedPayload::from_raw(
					function,
					extra,
					(spec_version, transaction_version, genesis_hash, genesis_hash, (), (), (), ())
				);
				let signature = raw_payload.using_encoded(|payload|	{
					signer.sign(payload)
				});
				let (function, extra, _) = raw_payload.deconstruct();
				let xt = UncheckedExtrinsic::new_signed(
					function,
					from.into(),
					signature.into(),
					extra,
				).encode();
				let v: Vec<u8> = Decode::decode(&mut xt.as_slice()).unwrap();

				index += 1;
				OpaqueExtrinsic(v)
			},
		);
	}

	#[test]
	#[ignore]
	fn test_consensus() {
		sc_service_test::consensus(
			crate::chain_spec::tests::integration_test_config_with_two_authorities(),
			|config| new_full(config),
			|config| new_light(config),
			vec![
				"//Alice".into(),
				"//Bob".into(),
			],
		)
	}
}<|MERGE_RESOLUTION|>--- conflicted
+++ resolved
@@ -250,11 +250,7 @@
 				service.prometheus_registry(),
 			);
 
-<<<<<<< HEAD
 			service.spawn_task("authority-discovery", authority_discovery.run());
-=======
-			service.spawn_task_handle().spawn("authority-discovery", authority_discovery);
->>>>>>> 50eb2576
 		}
 
 		// if the node isn't actively participating in consensus then it doesn't
