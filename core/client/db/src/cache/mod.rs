--- conflicted
+++ resolved
@@ -21,12 +21,7 @@
 
 use kvdb::{KeyValueDB, DBTransaction};
 
-<<<<<<< HEAD
-use client::blockchain::{well_known_cache_keys, Cache as BlockchainCache};
-use client::well_known_cache_keys::Id as CacheKeyId;
-=======
 use client::blockchain::{well_known_cache_keys::{self, Id as CacheKeyId}, Cache as BlockchainCache};
->>>>>>> 2980dcf3
 use client::error::Result as ClientResult;
 use codec::{Encode, Decode};
 use sr_primitives::generic::BlockId;
@@ -179,7 +174,6 @@
 	header: Option<u32>,
 	cache: Option<u32>,
 	best_finalized_block: &ComplexBlockId<Block>,
-<<<<<<< HEAD
 ) -> ClientResult<&'a mut ListCache<Block, Vec<u8>, self::list_storage::DbStorage>> {
 	match cache_at.entry(name) {
 		Entry::Occupied(entry) => Ok(entry.into_mut()),
@@ -199,23 +193,6 @@
 			Ok(entry.insert(cache))
 		}
 	}
-=======
-) -> &'a mut ListCache<Block, Vec<u8>, self::list_storage::DbStorage> {
-	cache_at.entry(name).or_insert_with(|| {
-		ListCache::new(
-			self::list_storage::DbStorage::new(name.to_vec(), db.clone(),
-				self::list_storage::DbColumns {
-					meta: COLUMN_META,
-					key_lookup,
-					header,
-					cache,
-				},
-			),
-			cache_pruning_strategy(name),
-			best_finalized_block.clone(),
-		)
-	})
->>>>>>> 2980dcf3
 }
 
 /// Cache operations that are to be committed after database transaction is committed.
@@ -329,34 +306,20 @@
 	/// When block is reverted.
 	pub fn on_block_revert(
 		mut self,
-<<<<<<< HEAD
-		block: NumberFor<Block>,
+		reverted_block: &ComplexBlockId<Block>,
 	) -> ClientResult<Self> {
 		for (name, cache) in self.cache.cache_at.iter() {
 			let mut cache_ops = self.cache_at_ops.remove(name).unwrap_or_default();
-=======
-		reverted_block: &ComplexBlockId<Block>,
-	) -> ClientResult<Self> {
-		for (name, cache) in self.cache.cache_at.iter() {
->>>>>>> 2980dcf3
 			let op = cache.on_block_revert(
 				&mut self::list_storage::DbStorageTransaction::new(
 					cache.storage(),
 					&mut self.tx
 				),
-<<<<<<< HEAD
-				block,
+				reverted_block,
 			)?;
 
 			cache_ops.push(op);
 			self.cache_at_ops.insert(*name, cache_ops);
-=======
-				reverted_block,
-			)?;
-
-			assert!(!self.cache_at_op.contains_key(name));
-			self.cache_at_op.insert(name.to_owned(), op);
->>>>>>> 2980dcf3
 		}
 
 		Ok(self)
@@ -391,71 +354,8 @@
 		key: &CacheKeyId,
 		at: &BlockId<Block>,
 	) -> Option<((NumberFor<Block>, Block::Hash), Option<(NumberFor<Block>, Block::Hash)>, Vec<u8>)> {
-<<<<<<< HEAD
-		let id = {
-			let cache = self.0.read();
-			let storage = cache.cache_at.get(key)?.storage();
-			let db = storage.db();
-			let columns = storage.columns();
-			match *at {
-				BlockId::Hash(hash) => {
-					let header = utils::read_header::<Block>(
-						&**db,
-						columns.key_lookup,
-						columns.header,
-						BlockId::Hash(hash.clone())).ok()??;
-					ComplexBlockId::new(hash, *header.number())
-				},
-				BlockId::Number(number) => {
-					let hash = utils::read_header::<Block>(
-						&**db,
-						columns.key_lookup,
-						columns.header,
-						BlockId::Number(number.clone())).ok()??.hash();
-					ComplexBlockId::new(hash, number)
-				},
-			}
-		};
-
-		self.0.read().cache_at.get(key)?
-			.value_at_block(id)
-			.map(|block_and_value| block_and_value.map(|(begin_block, end_block, value)|
-				((begin_block.number, begin_block.hash), end_block.map(|end_block| (end_block.number, end_block.hash)), value)))
-			.ok()?
-	}
-}
-
-/// Get pruning strategy for given cache.
-fn cache_pruning_strategy<N: From<u32>>(cache: CacheKeyId) -> PruningStrategy<N> {
-	match cache {
-		well_known_cache_keys::CHANGES_TRIE_CONFIG => PruningStrategy::NeverPrune,
-		_ => PruningStrategy::ByDepth(PRUNE_DEPTH.into()),
-	}
-}
-
-/// Push new operation to the operations vec.
-fn push_cache_op<Block: BlockT>(
-	cache_ops: &mut Vec<self::list_cache::CommitOperation<Block, Vec<u8>>>,
-	new_op: Option<self::list_cache::CommitOperation<Block, Vec<u8>>>,
-) {
-	if let Some(new_op) = new_op {
-		if let Some(prev_op) = cache_ops.pop() {
-			match prev_op.merge_with(new_op) {
-				(Some(merged_op), None) => {
-					cache_ops.push(merged_op);
-				},
-				(Some(prev_op), Some(new_op)) => {
-					cache_ops.push(prev_op);
-					cache_ops.push(new_op);
-				},
-				_ => unreachable!("merge of 2 ops can never lead to noop; qed"),
-			}
-		} else {
-			cache_ops.push(new_op);
-		}
-=======
 		let mut cache = self.0.write();
-		let storage = cache.get_cache(*key).storage();
+		let storage = cache.get_cache(*key).ok()?.storage();
 		let db = storage.db();
 		let columns = storage.columns();
 		let at = match *at {
@@ -502,6 +402,28 @@
 		// to old changes tries
 		well_known_cache_keys::CHANGES_TRIE_CONFIG => PruningStrategy::NeverPrune,
 		_ => PruningStrategy::ByDepth(PRUNE_DEPTH.into()),
->>>>>>> 2980dcf3
+	}
+}
+
+/// Push new operation to the operations vec.
+fn push_cache_op<Block: BlockT>(
+	cache_ops: &mut Vec<self::list_cache::CommitOperation<Block, Vec<u8>>>,
+	new_op: Option<self::list_cache::CommitOperation<Block, Vec<u8>>>,
+) {
+	if let Some(new_op) = new_op {
+		if let Some(prev_op) = cache_ops.pop() {
+			match prev_op.merge_with(new_op) {
+				(Some(merged_op), None) => {
+					cache_ops.push(merged_op);
+				},
+				(Some(prev_op), Some(new_op)) => {
+					cache_ops.push(prev_op);
+					cache_ops.push(new_op);
+				},
+				_ => unreachable!("merge of 2 ops can never lead to noop; qed"),
+			}
+		} else {
+			cache_ops.push(new_op);
+		}
 	}
 }