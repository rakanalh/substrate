--- conflicted
+++ resolved
@@ -329,16 +329,13 @@
 
 	fn new_test_ext(code: &[u8], support_changes_trie: bool) -> TestExternalities<Blake2Hasher> {
 		let mut ext = TestExternalities::new_with_code_with_children(code, GenesisConfig {
-<<<<<<< HEAD
 			babe: Some(BabeConfig {
 				authorities: vec![
-					(Sr25519Keyring::Dave.into(), 0),
-					(Sr25519Keyring::Eve.into(), 0),
-					(Sr25519Keyring::Ferdie.into(), 0),
+					(Sr25519Keyring::Dave.public().into(), 0),
+					(Sr25519Keyring::Eve.public().into(), 0),
+					(Sr25519Keyring::Ferdie.public().into(), 0),
 				]
 			}),
-=======
->>>>>>> ab490568
 			system: Some(SystemConfig {
 				changes_trie_config: if support_changes_trie { Some(ChangesTrieConfiguration {
 					digest_interval: 2,
@@ -393,7 +390,6 @@
 				current_schedule: Default::default(),
 				gas_price: 1 * MILLICENTS,
 			}),
-			babe: Some(Default::default()),
 			grandpa: Some(GrandpaConfig {
 				authorities: vec![],
 			}),
