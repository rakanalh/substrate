--- conflicted
+++ resolved
@@ -115,11 +115,7 @@
 	/// List all supported keys
 	///
 	/// Returns a set of public keys the signer supports.
-<<<<<<< HEAD
 	async fn keys(&self, id: KeyTypeId) -> Result<Vec<CryptoTypePublicPair>, Error>;
-=======
-	fn keys(&self, id: KeyTypeId) -> Result<Vec<CryptoTypePublicPair>, Error>;
->>>>>>> 31af2034
 
 	/// Checks if the private keys for the given public key and key type combinations exist.
 	///
@@ -171,25 +167,16 @@
 	///
 	/// Returns a list of `Result`s each representing the SCALE encoded
 	/// signature of each key or a Error for non-supported keys.
-<<<<<<< HEAD
 	async fn sign_with_all(
-=======
-	fn sign_with_all(
->>>>>>> 31af2034
 		&self,
 		id: KeyTypeId,
 		keys: Vec<CryptoTypePublicPair>,
 		msg: &[u8],
-<<<<<<< HEAD
 	) -> Result<Vec<Result<Vec<u8>, Error>>, ()> {
 		let futs = keys.iter()
 			.map(|k| self.sign_with(id, k, msg));
 
 		Ok(join_all(futs).await)
-=======
-	) -> Result<Vec<Result<Vec<u8>, Error>>, ()>{
-		Ok(keys.iter().map(|k| self.sign_with(id, k, msg)).collect())
->>>>>>> 31af2034
 	}
 
 	/// Generate VRF signature for given transcript data.
@@ -206,11 +193,7 @@
 	/// the public key and key type provided do not match a private
 	/// key in the keystore. Or, in the context of remote signing
 	/// an error could be a network one.
-<<<<<<< HEAD
 	async fn sr25519_vrf_sign(
-=======
-	fn sr25519_vrf_sign(
->>>>>>> 31af2034
 		&self,
 		key_type: KeyTypeId,
 		public: &sr25519::Public,
