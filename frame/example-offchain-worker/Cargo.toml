--- conflicted
+++ resolved
@@ -12,12 +12,8 @@
 targets = ["x86_64-unknown-linux-gnu"]
 
 [dependencies]
-<<<<<<< HEAD
 futures = { version = "0.3.4", optional = true }
-codec = { package = "parity-scale-codec", version = "1.3.0", default-features = false }
-=======
 codec = { package = "parity-scale-codec", version = "1.3.1", default-features = false }
->>>>>>> 50eb2576
 frame-support = { version = "2.0.0-rc3", default-features = false, path = "../support" }
 frame-system = { version = "2.0.0-rc3", default-features = false, path = "../system" }
 serde = { version = "1.0.101", optional = true }
