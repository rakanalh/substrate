--- conflicted
+++ resolved
@@ -284,22 +284,13 @@
 			Self::deposit_event(Event::CodeUpdated);
 		}
 
-<<<<<<< HEAD
 		// /// Set the new runtime code without doing any checks of the given `code`.
 		// #[weight = SimpleDispatchInfo::FixedOperational(200_000)]
 		// pub fn set_code_without_checks(origin, code: Vec<u8>) {
 		// 	ensure_root(origin)?;
 		// 	storage::unhashed::put_raw(well_known_keys::CODE, &code);
+		// 	Self::deposit_event(Event::CodeUpdated);
 		// }
-=======
-		/// Set the new runtime code without doing any checks of the given `code`.
-		#[weight = SimpleDispatchInfo::FixedOperational(200_000)]
-		pub fn set_code_without_checks(origin, code: Vec<u8>) {
-			ensure_root(origin)?;
-			storage::unhashed::put_raw(well_known_keys::CODE, &code);
-			Self::deposit_event(Event::CodeUpdated);
-		}
->>>>>>> 17aae385
 
 		/// Set the new changes trie configuration.
 		#[weight = SimpleDispatchInfo::FixedOperational(20_000)]
