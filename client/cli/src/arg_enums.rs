// Copyright 2018-2020 Parity Technologies (UK) Ltd.
// This file is part of Substrate.

// Substrate is free software: you can redistribute it and/or modify
// it under the terms of the GNU General Public License as published by
// the Free Software Foundation, either version 3 of the License, or
// (at your option) any later version.

// Substrate is distributed in the hope that it will be useful,
// but WITHOUT ANY WARRANTY; without even the implied warranty of
// MERCHANTABILITY or FITNESS FOR A PARTICULAR PURPOSE.  See the
// GNU General Public License for more details.

// You should have received a copy of the GNU General Public License
// along with Substrate.  If not, see <http://www.gnu.org/licenses/>.

// NOTE: we allow missing docs here because arg_enum! creates the function variants without doc
#![allow(missing_docs)]

use structopt::clap::arg_enum;

arg_enum! {
	/// How to execute Wasm runtime code
	#[allow(missing_docs)]
	#[derive(Debug, Clone, Copy)]
	pub enum WasmExecutionMethod {
		// Uses an interpreter.
		Interpreted,
		// Uses a compiled runtime.
		Compiled,
	}
}

impl WasmExecutionMethod {
	/// Returns list of variants that are not disabled by feature flags.
	pub fn enabled_variants() -> Vec<&'static str> {
		Self::variants()
			.iter()
			.cloned()
			.filter(|&name| cfg!(feature = "wasmtime") || name != "Compiled")
			.collect()
	}
}

impl Into<sc_service::config::WasmExecutionMethod> for WasmExecutionMethod {
	fn into(self) -> sc_service::config::WasmExecutionMethod {
		match self {
			WasmExecutionMethod::Interpreted => {
				sc_service::config::WasmExecutionMethod::Interpreted
			}
			#[cfg(feature = "wasmtime")]
			WasmExecutionMethod::Compiled => sc_service::config::WasmExecutionMethod::Compiled,
			#[cfg(not(feature = "wasmtime"))]
			WasmExecutionMethod::Compiled => panic!(
				"Substrate must be compiled with \"wasmtime\" feature for compiled Wasm execution"
			),
		}
	}
}

arg_enum! {
	#[allow(missing_docs)]
	#[derive(Debug, Copy, Clone, PartialEq, Eq)]
	pub enum TracingReceiver {
		Log,
		Telemetry,
	}
}

impl Into<sc_tracing::TracingReceiver> for TracingReceiver {
	fn into(self) -> sc_tracing::TracingReceiver {
		match self {
			TracingReceiver::Log => sc_tracing::TracingReceiver::Log,
			TracingReceiver::Telemetry => sc_tracing::TracingReceiver::Telemetry,
		}
	}
}

arg_enum! {
	#[allow(missing_docs)]
	#[derive(Debug, Copy, Clone, PartialEq, Eq)]
	pub enum NodeKeyType {
		Ed25519
	}
}

arg_enum! {
	/// How to execute blocks
	#[derive(Debug, Clone, Copy, PartialEq, Eq)]
	pub enum ExecutionStrategy {
		// Execute with native build (if available, WebAssembly otherwise).
		Native,
		// Only execute with the WebAssembly build.
		Wasm,
		// Execute with both native (where available) and WebAssembly builds.
		Both,
		// Execute with the native build if possible; if it fails, then execute with WebAssembly.
		NativeElseWasm,
	}
}

impl Into<sc_client_api::ExecutionStrategy> for ExecutionStrategy {
	fn into(self) -> sc_client_api::ExecutionStrategy {
		match self {
			ExecutionStrategy::Native => sc_client_api::ExecutionStrategy::NativeWhenPossible,
			ExecutionStrategy::Wasm => sc_client_api::ExecutionStrategy::AlwaysWasm,
			ExecutionStrategy::Both => sc_client_api::ExecutionStrategy::Both,
			ExecutionStrategy::NativeElseWasm => sc_client_api::ExecutionStrategy::NativeElseWasm,
		}
	}
}

impl ExecutionStrategy {
	/// Returns the variant as `'&static str`.
	pub fn as_str(&self) -> &'static str {
		match self {
			Self::Native => "Native",
			Self::Wasm => "Wasm",
			Self::Both => "Both",
			Self::NativeElseWasm => "NativeElseWasm",
		}
	}
}

arg_enum! {
	/// Database backend
	#[allow(missing_docs)]
	#[derive(Debug, Clone, Copy)]
	pub enum Database {
		// Facebooks RocksDB
		RocksDb,
		// Subdb. https://github.com/paritytech/subdb/
		SubDb,
		// ParityDb. https://github.com/paritytech/parity-db/
		ParityDb,
	}
}

<<<<<<< HEAD
arg_enum! {
	/// Type of the client signer.
	#[allow(missing_docs)]
	#[derive(Debug, Clone, Copy)]
	pub enum SignerType {
		Local,
		RemoteClient,
		RemoteServer,
	}
}

impl Into<sc_service::config::SignerType> for SignerType {
	fn into(self) -> sc_service::config::SignerType {
		match self {
			SignerType::Local => sc_service::config::SignerType::Local,
			SignerType::RemoteClient => sc_service::config::SignerType::RemoteClient,
			SignerType::RemoteServer => sc_service::config::SignerType::RemoteServer,
		}
=======

arg_enum! {
	/// Whether off-chain workers are enabled.
	#[allow(missing_docs)]
	#[derive(Debug, Clone)]
	pub enum OffchainWorkerEnabled {
		Always,
		Never,
		WhenValidating,
>>>>>>> 8c2ff695
	}
}

/// Default value for the `--execution-syncing` parameter.
pub const DEFAULT_EXECUTION_SYNCING: ExecutionStrategy = ExecutionStrategy::NativeElseWasm;
/// Default value for the `--execution-import-block` parameter.
pub const DEFAULT_EXECUTION_IMPORT_BLOCK: ExecutionStrategy = ExecutionStrategy::NativeElseWasm;
/// Default value for the `--execution-block-construction` parameter.
pub const DEFAULT_EXECUTION_BLOCK_CONSTRUCTION: ExecutionStrategy = ExecutionStrategy::Wasm;
/// Default value for the `--execution-offchain-worker` parameter.
pub const DEFAULT_EXECUTION_OFFCHAIN_WORKER: ExecutionStrategy = ExecutionStrategy::Native;
/// Default value for the `--execution-other` parameter.
pub const DEFAULT_EXECUTION_OTHER: ExecutionStrategy = ExecutionStrategy::Native;<|MERGE_RESOLUTION|>--- conflicted
+++ resolved
@@ -136,7 +136,6 @@
 	}
 }
 
-<<<<<<< HEAD
 arg_enum! {
 	/// Type of the client signer.
 	#[allow(missing_docs)]
@@ -155,7 +154,8 @@
 			SignerType::RemoteClient => sc_service::config::SignerType::RemoteClient,
 			SignerType::RemoteServer => sc_service::config::SignerType::RemoteServer,
 		}
-=======
+	}
+}
 
 arg_enum! {
 	/// Whether off-chain workers are enabled.
@@ -165,7 +165,6 @@
 		Always,
 		Never,
 		WhenValidating,
->>>>>>> 8c2ff695
 	}
 }
 
