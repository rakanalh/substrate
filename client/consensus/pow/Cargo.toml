--- conflicted
+++ resolved
@@ -12,12 +12,8 @@
 targets = ["x86_64-unknown-linux-gnu"]
 
 [dependencies]
-<<<<<<< HEAD
 async-trait = "0.1.30"
-codec = { package = "parity-scale-codec", version = "1.3.0", features = ["derive"] }
-=======
 codec = { package = "parity-scale-codec", version = "1.3.1", features = ["derive"] }
->>>>>>> 50eb2576
 sp-core = { version = "2.0.0-rc3", path = "../../../primitives/core" }
 sp-blockchain = { version = "2.0.0-rc3", path = "../../../primitives/blockchain" }
 sp-runtime = { version = "2.0.0-rc3", path = "../../../primitives/runtime" }
