--- conflicted
+++ resolved
@@ -31,16 +31,10 @@
 	future::result,
 };
 use futures::{StreamExt as _, compat::Compat};
-<<<<<<< HEAD
 use futures::future::{ready, BoxFuture, FutureExt, TryFutureExt};
 use sc_rpc_api::{DenyUnsafe, Subscriptions};
 use sc_keystore::proxy::{KeystoreResponse, KeystoreProxy};
-use jsonrpc_pubsub::{typed::Subscriber, SubscriptionId};
-=======
-use futures::future::{ready, FutureExt, TryFutureExt};
-use sc_rpc_api::DenyUnsafe;
 use jsonrpc_pubsub::{typed::Subscriber, SubscriptionId, manager::SubscriptionManager};
->>>>>>> 75113aae
 use codec::{Encode, Decode};
 use sp_core::Bytes;
 use sp_api::ProvideRuntimeApi;
@@ -74,13 +68,8 @@
 	pub fn new(
 		client: Arc<Client>,
 		pool: Arc<P>,
-<<<<<<< HEAD
-		subscriptions: Subscriptions,
-		keystore: Arc<KeystoreProxy>,
-=======
 		subscriptions: SubscriptionManager,
 		keystore: BareCryptoStorePtr,
->>>>>>> 75113aae
 		deny_unsafe: DenyUnsafe,
 	) -> Self {
 		Author {
